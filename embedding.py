<<<<<<< HEAD
#takes a huggingface embedding model and creates an embedding for each text chunk
from transformers import AutoTokenizer, AutoModel
import torch    
def create_embedding(text, model_name='sentence-transformers/all-MiniLM-L6-v2'):
    tokenizer = AutoTokenizer.from_pretrained(model_name)
    model = AutoModel.from_pretrained(model_name)

    inputs = tokenizer(text, return_tensors='pt', truncation=True, padding=True)
    with torch.no_grad():
        outputs = model(**inputs)

    # Get the mean of the last hidden state
    embeddings = outputs.last_hidden_state.mean(dim=1)
    
    return embeddings
=======
#takes an embedding model and return the embedding of a document and a query
def get_embedding(document, query): 
    # This function would typically use an embedding model to convert the document and query into embeddings.
    # For now, we will return dummy embeddings.
    document_embedding = [0.1, 0.2, 0.3]  # Dummy embedding for the document
    query_embedding = [0.4, 0.5, 0.6]      # Dummy embedding for the query
    return document_embedding, query_embedding
>>>>>>> 39390479
<|MERGE_RESOLUTION|>--- conflicted
+++ resolved
@@ -1,4 +1,3 @@
-<<<<<<< HEAD
 #takes a huggingface embedding model and creates an embedding for each text chunk
 from transformers import AutoTokenizer, AutoModel
 import torch    
@@ -13,13 +12,4 @@
     # Get the mean of the last hidden state
     embeddings = outputs.last_hidden_state.mean(dim=1)
     
-    return embeddings
-=======
-#takes an embedding model and return the embedding of a document and a query
-def get_embedding(document, query): 
-    # This function would typically use an embedding model to convert the document and query into embeddings.
-    # For now, we will return dummy embeddings.
-    document_embedding = [0.1, 0.2, 0.3]  # Dummy embedding for the document
-    query_embedding = [0.4, 0.5, 0.6]      # Dummy embedding for the query
-    return document_embedding, query_embedding
->>>>>>> 39390479
+    return embeddings